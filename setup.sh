#!/bin/bash

echo "🚀 Setting up AI Agent Playground..."

# Check if Docker is installed and running
if ! command -v docker &> /dev/null; then
    echo "❌ Docker not found. Please install Docker first."
    echo "For Zorin OS (Ubuntu-based):"
    echo "sudo apt update && sudo apt install docker.io docker-compose"
    echo "sudo usermod -aG docker $USER && newgrp docker"
    exit 1
fi

# Check if Docker daemon is running
if ! docker info > /dev/null 2>&1; then
    echo "❌ Docker daemon not running. Starting Docker..."
    sudo systemctl start docker
    sleep 3
fi

# Check if user is in docker group
if ! groups $USER | grep -q '\bdocker\b'; then
    echo "⚠️  Adding user to docker group..."
    sudo usermod -aG docker $USER
    echo "✅ Please log out and log back in, or run: newgrp docker"
    exit 1
fi

# Check if Ollama is installed
if ! command -v ollama &> /dev/null; then
    echo "❌ Ollama not found. Installing Ollama..."
    curl -fsSL https://ollama.ai/install.sh | sh
fi

# Create .env file if it doesn't exist
if [ ! -f .env ]; then
<<<<<<< HEAD
    if [ -f .env.example ]; then
        cp .env.example .env
        echo "Created .env file from example"
    else
        echo "WARNING: .env.example not found, creating minimal .env"
        cat > .env <<'EOF'
DATABASE_URL=postgresql://ai_user:ai_password@postgres:5432/ai_playground
OLLAMA_HOST=http://host.docker.internal:11434
EMBED_MODEL=nomic-embed-text
EMBED_DIM=768
MCP_URL=http://host.docker.internal:8080
EOF
    fi
fi

# Pull default models
echo "Pulling Ollama models (this may take a while)..."
ollama pull llama2 || true
ollama pull mistral || true
ollama pull nomic-embed-text || true
ollama pull deepseek-coder:6.7b || true
=======
    cp .env.example .env
    echo "✅ Created .env file from example"
fi

# Pull default models
echo "📥 Pulling Ollama models (this may take a while)..."
ollama pull llama2 || echo "⚠️  Failed to pull llama2"
ollama pull mistral || echo "⚠️  Failed to pull mistral"
>>>>>>> e2c32c73

# Build and start containers
echo "🐳 Building and starting Docker containers..."
docker-compose down  # Clean up any old containers
docker-compose build --no-cache  # Fresh build

if docker-compose up -d; then
    echo "✅ Setup complete!"
    echo ""
    echo "🌐 Streamlit app: http://localhost:8501"
    echo "🗄️  PostgreSQL: localhost:5432"
    echo ""
    echo "📋 Useful commands:"
    echo "   View logs: docker-compose logs -f streamlit-app"
    echo "   Stop services: docker-compose down"
    echo "   Restart: docker-compose restart"
else
    echo "❌ Docker compose failed. Check the errors above."
    exit 1
fi<|MERGE_RESOLUTION|>--- conflicted
+++ resolved
@@ -34,38 +34,7 @@
 
 # Create .env file if it doesn't exist
 if [ ! -f .env ]; then
-<<<<<<< HEAD
-    if [ -f .env.example ]; then
-        cp .env.example .env
-        echo "Created .env file from example"
-    else
-        echo "WARNING: .env.example not found, creating minimal .env"
-        cat > .env <<'EOF'
-DATABASE_URL=postgresql://ai_user:ai_password@postgres:5432/ai_playground
-OLLAMA_HOST=http://host.docker.internal:11434
-EMBED_MODEL=nomic-embed-text
-EMBED_DIM=768
-MCP_URL=http://host.docker.internal:8080
-EOF
-    fi
-fi
 
-# Pull default models
-echo "Pulling Ollama models (this may take a while)..."
-ollama pull llama2 || true
-ollama pull mistral || true
-ollama pull nomic-embed-text || true
-ollama pull deepseek-coder:6.7b || true
-=======
-    cp .env.example .env
-    echo "✅ Created .env file from example"
-fi
-
-# Pull default models
-echo "📥 Pulling Ollama models (this may take a while)..."
-ollama pull llama2 || echo "⚠️  Failed to pull llama2"
-ollama pull mistral || echo "⚠️  Failed to pull mistral"
->>>>>>> e2c32c73
 
 # Build and start containers
 echo "🐳 Building and starting Docker containers..."
