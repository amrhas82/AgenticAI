import ollama
from typing import List, Dict
<<<<<<< HEAD
import os
=======
import streamlit as st
>>>>>>> e2c32c73


class OllamaClient:
    def __init__(self):
<<<<<<< HEAD
        host = os.getenv("OLLAMA_HOST")
        if host:
            self.client = ollama.Client(host=host)
        else:
            self.client = ollama.Client()
=======
        try:
            self.client = ollama.Client()
            # Test connection
            self.client.list()
        except Exception as e:
            st.error(f"Ollama connection failed: {e}")
            raise
>>>>>>> e2c32c73

    def get_available_models(self) -> List[str]:
        """Get list of available Ollama models with error handling"""
        try:
            models = self.client.list()
            return [model['name'] for model in models['models']]
        except Exception as e:
            st.error(f"Error fetching models: {e}")
            return ["llama2", "mistral"]  # Fallback

    def generate_response(self, prompt: str, history: List[Dict], model: str) -> str:
        """Generate response from Ollama model with error handling"""
        try:
            # Prepare messages for context (last 6 messages)
            messages = []
            for msg in history[-6:]:
                messages.append({"role": msg["role"], "content": msg["content"]})
            messages.append({"role": "user", "content": prompt})

            response = self.client.chat(model=model, messages=messages)
            return response['message']['content']
        except Exception as e:
            raise Exception(f"Ollama API error: {str(e)}")<|MERGE_RESOLUTION|>--- conflicted
+++ resolved
@@ -1,29 +1,8 @@
 import ollama
 from typing import List, Dict
-<<<<<<< HEAD
-import os
-=======
-import streamlit as st
->>>>>>> e2c32c73
-
 
 class OllamaClient:
     def __init__(self):
-<<<<<<< HEAD
-        host = os.getenv("OLLAMA_HOST")
-        if host:
-            self.client = ollama.Client(host=host)
-        else:
-            self.client = ollama.Client()
-=======
-        try:
-            self.client = ollama.Client()
-            # Test connection
-            self.client.list()
-        except Exception as e:
-            st.error(f"Ollama connection failed: {e}")
-            raise
->>>>>>> e2c32c73
 
     def get_available_models(self) -> List[str]:
         """Get list of available Ollama models with error handling"""
