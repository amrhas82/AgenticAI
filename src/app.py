--- conflicted
+++ resolved
@@ -51,15 +51,6 @@
             st.session_state.messages = last if last else []
         if 'current_model' not in st.session_state:
             st.session_state.current_model = "llama2"
-<<<<<<< HEAD
-        if 'current_agent' not in st.session_state:
-            st.session_state.current_agent = "General Chat"
-        if 'use_rag' not in st.session_state:
-            st.session_state.use_rag = False
-=======
-        if 'initialized' not in st.session_state:
-            st.session_state.initialized = True
->>>>>>> e2c32c73
 
     def setup_sidebar(self):
         """Setup sidebar with controls and error handling"""
@@ -113,27 +104,6 @@
             uploaded_file = st.file_uploader("Upload Document (pdf, txt, md)", type=["pdf", "txt", "md"]) 
             if uploaded_file is not None:
                 if st.button("Process PDF"):
-<<<<<<< HEAD
-                    with st.spinner("Processing PDF..."):
-                        if uploaded_file.type == "application/pdf" or uploaded_file.name.lower().endswith(".pdf"):
-                            text_chunks = self.pdf_processor.process_pdf(uploaded_file)
-                        else:
-                            raw_text = uploaded_file.read().decode("utf-8", errors="ignore")
-                            text_chunks = self.pdf_processor._split_text(raw_text)
-                        self.vector_db.store_document(text_chunks, uploaded_file.name)
-                        st.success(f"Processed {len(text_chunks)} chunks from {uploaded_file.name}")
-=======
-                    try:
-                        with st.spinner("Processing PDF..."):
-                            text_chunks = self.pdf_processor.process_pdf(uploaded_file)
-                            if text_chunks:
-                                self.vector_db.store_document(text_chunks, uploaded_file.name)
-                                st.success(f"Processed {len(text_chunks)} chunks from {uploaded_file.name}")
-                            else:
-                                st.warning("No text could be extracted from the PDF.")
-                    except Exception as e:
-                        st.error(f"Error processing PDF: {str(e)}")
->>>>>>> e2c32c73
 
             # System info
             st.subheader("System Info")
@@ -164,60 +134,6 @@
             st.session_state.messages.append({"role": "user", "content": prompt})
             with st.chat_message("user"):
                 st.markdown(prompt)
-
-<<<<<<< HEAD
-            # Prepare system prompt
-            system_prompt = self._get_system_prompt()
-
-            # Retrieve RAG context if enabled
-            rag_context = None
-            if st.session_state.use_rag or st.session_state.current_agent == "RAG Assistant":
-                top_chunks = self.vector_db.search_similar(prompt, limit=5)
-                if top_chunks:
-                    rag_context = "\n\n".join(top_chunks)
-
-            # Get AI response
-            with st.chat_message("assistant"):
-                with st.spinner("Thinking..."):
-                    augmented_prompt = self._build_augmented_prompt(prompt, system_prompt, rag_context)
-                    response = self.ollama.generate_response(
-                        augmented_prompt,
-                        st.session_state.messages[:-1],  # Previous messages for context
-                        st.session_state.current_model
-                    )
-                    st.markdown(response)
-
-            # Add assistant response to messages
-            st.session_state.messages.append({"role": "assistant", "content": response})
-
-            # Save to memory
-            self.memory.save_conversation(st.session_state.messages)
-=======
-            # Get AI response with error handling
-            with st.chat_message("assistant"):
-                try:
-                    with st.spinner("Thinking..."):
-                        response = self.ollama.generate_response(
-                            prompt,
-                            st.session_state.messages[:-1],
-                            st.session_state.current_model
-                        )
-                        st.markdown(response)
-
-                    # Add assistant response to messages
-                    st.session_state.messages.append({"role": "assistant", "content": response})
-
-                    # Save to memory with error handling
-                    try:
-                        self.memory.save_conversation(st.session_state.messages)
-                    except Exception as e:
-                        st.error(f"Error saving to memory: {e}")
-
-                except Exception as e:
-                    error_msg = f"Sorry, I encountered an error: {str(e)}"
-                    st.markdown(error_msg)
-                    st.session_state.messages.append({"role": "assistant", "content": error_msg})
->>>>>>> e2c32c73
 
     def _get_system_prompt(self) -> str:
         agent = st.session_state.current_agent
